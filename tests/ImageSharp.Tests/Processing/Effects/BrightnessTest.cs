﻿// <copyright file="BrightnessTest.cs" company="James Jackson-South">
// Copyright (c) James Jackson-South and contributors.
// Licensed under the Apache License, Version 2.0.
// </copyright>

namespace ImageSharp.Tests.Processing.Effects
{
    using ImageSharp.PixelFormats;
    using ImageSharp.Processing.Processors;
    using SixLabors.Primitives;
    using Xunit;

    public class BrightnessTest : BaseImageOperationsExtensionTest
    {
        [Fact]
        public void Brightness_amount_BrightnessProcessorDefaultsSet()
        {
            this.operations.Brightness(23);
            var processor = this.Verify<BrightnessProcessor<Rgba32>>();

<<<<<<< HEAD
        [Theory]
        [WithFileCollection(nameof(DefaultFiles), nameof(BrightnessValues), DefaultPixelType)]
        public void ImageShouldApplyBrightnessFilter<TPixel>(TestImageProvider<TPixel> provider, int value)
            where TPixel : struct, IPixel<TPixel>
        {
            using (Image<TPixel> image = provider.GetImage())
            {
                image.Brightness(value)
                    .DebugSave(provider, value);
            }
=======
            Assert.Equal(23, processor.Value);
>>>>>>> 70892a14
        }

        [Fact]
        public void Brightness_amount_rect_BrightnessProcessorDefaultsSet()
        {
<<<<<<< HEAD
            using (Image<TPixel> source = provider.GetImage())
            using (var image = new Image<TPixel>(source))
            {
                var bounds = new Rectangle(10, 10, image.Width / 2, image.Height / 2);

                image.Brightness(value, bounds)
                    .DebugSave(provider, value);
=======
            this.operations.Brightness(23, this.rect);
            var processor = this.Verify<BrightnessProcessor<Rgba32>>(this.rect);
>>>>>>> 70892a14

            Assert.Equal(23, processor.Value);
        }
    }
}<|MERGE_RESOLUTION|>--- conflicted
+++ resolved
@@ -18,37 +18,14 @@
             this.operations.Brightness(23);
             var processor = this.Verify<BrightnessProcessor<Rgba32>>();
 
-<<<<<<< HEAD
-        [Theory]
-        [WithFileCollection(nameof(DefaultFiles), nameof(BrightnessValues), DefaultPixelType)]
-        public void ImageShouldApplyBrightnessFilter<TPixel>(TestImageProvider<TPixel> provider, int value)
-            where TPixel : struct, IPixel<TPixel>
-        {
-            using (Image<TPixel> image = provider.GetImage())
-            {
-                image.Brightness(value)
-                    .DebugSave(provider, value);
-            }
-=======
             Assert.Equal(23, processor.Value);
->>>>>>> 70892a14
         }
 
         [Fact]
         public void Brightness_amount_rect_BrightnessProcessorDefaultsSet()
         {
-<<<<<<< HEAD
-            using (Image<TPixel> source = provider.GetImage())
-            using (var image = new Image<TPixel>(source))
-            {
-                var bounds = new Rectangle(10, 10, image.Width / 2, image.Height / 2);
-
-                image.Brightness(value, bounds)
-                    .DebugSave(provider, value);
-=======
             this.operations.Brightness(23, this.rect);
             var processor = this.Verify<BrightnessProcessor<Rgba32>>(this.rect);
->>>>>>> 70892a14
 
             Assert.Equal(23, processor.Value);
         }
