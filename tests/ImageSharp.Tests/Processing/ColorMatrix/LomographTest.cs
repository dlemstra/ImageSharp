﻿// <copyright file="LomographTest.cs" company="James Jackson-South">
// Copyright (c) James Jackson-South and contributors.
// Licensed under the Apache License, Version 2.0.
// </copyright>

namespace ImageSharp.Tests
{
    using System.IO;

    using ImageSharp.PixelFormats;
    using ImageSharp.Processing.Processors;
    using SixLabors.Primitives;
    using Xunit;

    public class LomographTest : BaseImageOperationsExtensionTest
    {
        [Fact]
        public void Lomograph_amount_LomographProcessorDefaultsSet()
        {
<<<<<<< HEAD
            using (Image<TPixel> image = provider.GetImage())
            {
                image.Lomograph()
                    .DebugSave(provider, null);
            }
=======
            this.operations.Lomograph();
            var processor = this.Verify<LomographProcessor<Rgba32>>();
>>>>>>> 70892a14
        }

        [Fact]
        public void Lomograph_amount_rect_LomographProcessorDefaultsSet()
        {
<<<<<<< HEAD
            using (Image<TPixel> source = provider.GetImage())
            using (var image = new Image<TPixel>(source))
            {
                var bounds = new Rectangle(10, 10, image.Width / 2, image.Height / 2);

                image.Lomograph(bounds)
                    .DebugSave(provider, null);

                ImageComparer.EnsureProcessorChangesAreConstrained(source, image, bounds);
            }
=======
            this.operations.Lomograph(this.rect);
            var processor = this.Verify<LomographProcessor<Rgba32>>(this.rect);
>>>>>>> 70892a14
        }
    }
}<|MERGE_RESOLUTION|>--- conflicted
+++ resolved
@@ -17,36 +17,15 @@
         [Fact]
         public void Lomograph_amount_LomographProcessorDefaultsSet()
         {
-<<<<<<< HEAD
-            using (Image<TPixel> image = provider.GetImage())
-            {
-                image.Lomograph()
-                    .DebugSave(provider, null);
-            }
-=======
             this.operations.Lomograph();
             var processor = this.Verify<LomographProcessor<Rgba32>>();
->>>>>>> 70892a14
         }
 
         [Fact]
         public void Lomograph_amount_rect_LomographProcessorDefaultsSet()
         {
-<<<<<<< HEAD
-            using (Image<TPixel> source = provider.GetImage())
-            using (var image = new Image<TPixel>(source))
-            {
-                var bounds = new Rectangle(10, 10, image.Width / 2, image.Height / 2);
-
-                image.Lomograph(bounds)
-                    .DebugSave(provider, null);
-
-                ImageComparer.EnsureProcessorChangesAreConstrained(source, image, bounds);
-            }
-=======
             this.operations.Lomograph(this.rect);
             var processor = this.Verify<LomographProcessor<Rgba32>>(this.rect);
->>>>>>> 70892a14
         }
     }
 }