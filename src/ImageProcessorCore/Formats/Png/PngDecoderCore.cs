--- conflicted
+++ resolved
@@ -227,11 +227,7 @@
         /// <param name="dataStream">The <see cref="MemoryStream"/> containing data.</param>
         /// <param name="pixels"> The pixel data.</param>
         private void ReadScanlines<TColor, TPacked>(MemoryStream dataStream, TColor[] pixels)
-<<<<<<< HEAD
             where TColor : struct, IPackedPixel<TPacked>
-=======
-            where TColor : struct, IPackedVector<TPacked>
->>>>>>> d0fcf65a
             where TPacked : struct
         {
             this.bytesPerPixel = this.CalculateBytesPerPixel();
@@ -264,11 +260,7 @@
         /// <param name="pixelData">The pixel data.</param>
         /// <param name="pixels">The image pixels.</param>
         private void DecodePixelData<TColor, TPacked>(byte[] pixelData, TColor[] pixels)
-<<<<<<< HEAD
             where TColor : struct, IPackedPixel<TPacked>
-=======
-            where TColor : struct, IPackedVector<TPacked>
->>>>>>> d0fcf65a
             where TPacked : struct
         {
             byte[] previousScanline = new byte[this.bytesPerScanline];
@@ -330,11 +322,7 @@
         /// <param name="row">The current image row.</param>
         /// <param name="pixels">The image pixels</param>
         private void ProcessDefilteredScanline<TColor, TPacked>(byte[] defilteredScanline, int row, TColor[] pixels)
-<<<<<<< HEAD
             where TColor : struct, IPackedPixel<TPacked>
-=======
-            where TColor : struct, IPackedVector<TPacked>
->>>>>>> d0fcf65a
             where TPacked : struct
         {
             switch (this.PngColorType)
@@ -410,7 +398,7 @@
                             byte b = this.palette[pixelOffset + 2];
 
                             TColor color = default(TColor);
-                            color.PackFromBytes(r, g, b, 255); 
+                            color.PackFromBytes(r, g, b, 255);
                             pixels[offset] = color;
                         }
                     }
@@ -428,7 +416,7 @@
                         byte b = defilteredScanline[offset + (2 * this.bytesPerSample)];
 
                         TColor color = default(TColor);
-                        color.PackFromBytes(r, g, b, 255);  
+                        color.PackFromBytes(r, g, b, 255);
                         pixels[(row * this.header.Width) + x] = color;
                     }
 
