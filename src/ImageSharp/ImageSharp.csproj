--- conflicted
+++ resolved
@@ -1,5 +1,4 @@
 ﻿<Project Sdk="Microsoft.NET.Sdk">
-<<<<<<< HEAD
     <PropertyGroup>
         <Description>A cross-platform library for the processing of image files; written in C#</Description>
         <AssemblyTitle>SixLabors.ImageSharp</AssemblyTitle>
@@ -118,7 +117,6 @@
             <DependentUpon>PorterDuffFunctions.Generated.tt</DependentUpon>
         </Compile>
     </ItemGroup>
-=======
   <PropertyGroup>
     <Description>A cross-platform library for the processing of image files; written in C#</Description>
     <AssemblyTitle>SixLabors.ImageSharp</AssemblyTitle>
@@ -237,5 +235,4 @@
       <DependentUpon>PorterDuffFunctions.Generated.tt</DependentUpon>
     </Compile>
   </ItemGroup>
->>>>>>> f1c8bc03
 </Project>