--- conflicted
+++ resolved
@@ -1,4 +1,4 @@
-﻿<?xml version="1.0" encoding="utf-8"?>
+<?xml version="1.0" encoding="utf-8"?>
 <package xmlns="http://schemas.microsoft.com/packaging/2011/08/nuspec.xsd">
     <metadata>
         <id>ImageProcessor.Web.Config</id>
@@ -20,19 +20,9 @@
         <language>en-GB</language>
         <tags>Image Imaging ASP Performance Processing HttpModule Cache Resize Rotate RoundedCorners Flip Crop Filter Effects Quality Watermark Alpha Vignette Saturation Brightness Contrast Gif Jpg Jpeg Bitmap Png WebP Fluent GDI Gaussian Blur Sharpen Tint Quantizer Animated</tags>
         <dependencies>
-<<<<<<< HEAD
-            <group targetFramework=".NETFramework4.0">
-                <dependency id="ImageProcessor" version="1.9.4.0" />
-                <dependency id="ImageProcessor.Web" version="3.2.9.0" />
-            </group>
-            <group targetFramework=".NETFramework4.5">
-                <dependency id="ImageProcessor" version="1.9.4.0" />
-                <dependency id="ImageProcessor.Web" version="3.2.9.0" />
-=======
             <group targetFramework=".NETFramework4.5">
                 <dependency id="ImageProcessor" version="2.0.0.0" />
                 <dependency id="ImageProcessor.Web" version="4.0.0.0" />
->>>>>>> 848c7f65
             </group>
         </dependencies>
     </metadata>
